--- conflicted
+++ resolved
@@ -140,7 +140,6 @@
 }
 
 /**
-<<<<<<< HEAD
  * Bind this and preset params for Quansync function.
  */
 export function bindThis<T, A extends any[], B extends any[], R>(fn: QuansyncFn<R, [...A, ...B]>, thisArg: T, ...args: A): QuansyncFn<R, B> {
@@ -148,10 +147,11 @@
   newFn.sync = fn.sync.bind(thisArg, ...args)
   newFn.async = fn.async.bind(thisArg, ...args)
   return newFn
-=======
+}
+
+/**
  * @returns `true` if the current context is async, `false` otherwise.
  */
 export function* getIsAsync(): Generator<typeof GET_IS_ASYNC, boolean, unknown> {
   return !!(yield GET_IS_ASYNC)
->>>>>>> 2927ea75
 }